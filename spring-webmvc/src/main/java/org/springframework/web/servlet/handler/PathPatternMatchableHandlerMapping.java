/*
 * Copyright 2002-2025 the original author or authors.
 *
 * Licensed under the Apache License, Version 2.0 (the "License");
 * you may not use this file except in compliance with the License.
 * You may obtain a copy of the License at
 *
 *      https://www.apache.org/licenses/LICENSE-2.0
 *
 * Unless required by applicable law or agreed to in writing, software
 * distributed under the License is distributed on an "AS IS" BASIS,
 * WITHOUT WARRANTIES OR CONDITIONS OF ANY KIND, either express or implied.
 * See the License for the specific language governing permissions and
 * limitations under the License.
 */

package org.springframework.web.servlet.handler;

import java.util.Map;
import java.util.concurrent.ConcurrentHashMap;

import jakarta.servlet.http.HttpServletRequest;
import org.jspecify.annotations.Nullable;

import org.springframework.http.server.PathContainer;
import org.springframework.util.Assert;
import org.springframework.web.servlet.HandlerExecutionChain;
import org.springframework.web.util.ServletRequestPathUtils;
import org.springframework.web.util.pattern.PathPattern;
import org.springframework.web.util.pattern.PathPatternParser;

/**
 * Decorate another {@link MatchableHandlerMapping} that's configured with a
 * {@link PathPatternParser} in order to parse and cache String patterns passed
 * into the {@code match} method.
 *
 * @author Rossen Stoyanchev
 * @since 5.3
 * @deprecated together with {@link HandlerMappingIntrospector} without a replacement.
 */
@SuppressWarnings("removal")
@Deprecated(since = "7.0", forRemoval = true)
class PathPatternMatchableHandlerMapping implements MatchableHandlerMapping {

	private final MatchableHandlerMapping delegate;

	private final PathPatternParser parser;

	private final Map<String, PathPattern> pathPatternCache = new ConcurrentHashMap<>();

	private final int cacheLimit;


	public PathPatternMatchableHandlerMapping(MatchableHandlerMapping delegate, int cacheLimit) {
		Assert.notNull(delegate, "HandlerMapping to delegate to is required.");
		Assert.notNull(delegate.getPatternParser(), "Expected HandlerMapping configured to use PatternParser.");
		this.delegate = delegate;
		this.parser = delegate.getPatternParser();
		this.cacheLimit = cacheLimit;
	}

<<<<<<< HEAD
	@SuppressWarnings("removal")
	@Deprecated(since = "7.0", forRemoval = true)
=======

	@Nullable
>>>>>>> 63db3d06
	@Override
	public @Nullable RequestMatchResult match(HttpServletRequest request, String pattern) {
		PathPattern pathPattern = this.pathPatternCache.computeIfAbsent(pattern, value -> {
			Assert.state(this.pathPatternCache.size() < this.cacheLimit, "Max size for pattern cache exceeded.");
			return this.parser.parse(pattern);
		});
		PathContainer path = ServletRequestPathUtils.getParsedRequestPath(request).pathWithinApplication();
		return (pathPattern.matches(path) ? new RequestMatchResult(pathPattern, path) : null);
	}

	@Override
	public @Nullable HandlerExecutionChain getHandler(HttpServletRequest request) throws Exception {
		return this.delegate.getHandler(request);
	}

}<|MERGE_RESOLUTION|>--- conflicted
+++ resolved
@@ -59,13 +59,8 @@
 		this.cacheLimit = cacheLimit;
 	}
 
-<<<<<<< HEAD
 	@SuppressWarnings("removal")
 	@Deprecated(since = "7.0", forRemoval = true)
-=======
-
-	@Nullable
->>>>>>> 63db3d06
 	@Override
 	public @Nullable RequestMatchResult match(HttpServletRequest request, String pattern) {
 		PathPattern pathPattern = this.pathPatternCache.computeIfAbsent(pattern, value -> {
