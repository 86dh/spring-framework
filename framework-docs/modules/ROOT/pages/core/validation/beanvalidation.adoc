--- conflicted
+++ resolved
@@ -384,13 +384,8 @@
 To customize the default message, you can add properties to
 xref:core/beans/context-introduction.adoc#context-functionality-messagesource[MessageSource]
 resource bundles using any of the above errors codes and message arguments. Note also that the
-<<<<<<< HEAD
 message argument `"name"` is itself a `MessageSourceResolvable` with error codes
-`"student.name"` and `"name"` and can customized too. For example:
-=======
-message argument `"name"` is itself a `MessagreSourceResolvable` with error codes
 `"person.name"` and `"name"` and can customized too. For example:
->>>>>>> 21bc8726
 
 Properties::
 +
