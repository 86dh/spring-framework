/*
 * Copyright 2002-2025 the original author or authors.
 *
 * Licensed under the Apache License, Version 2.0 (the "License");
 * you may not use this file except in compliance with the License.
 * You may obtain a copy of the License at
 *
 *      https://www.apache.org/licenses/LICENSE-2.0
 *
 * Unless required by applicable law or agreed to in writing, software
 * distributed under the License is distributed on an "AS IS" BASIS,
 * WITHOUT WARRANTIES OR CONDITIONS OF ANY KIND, either express or implied.
 * See the License for the specific language governing permissions and
 * limitations under the License.
 */

package org.springframework.beans.factory.support;

import java.beans.PropertyDescriptor;
import java.lang.reflect.Constructor;
import java.lang.reflect.InvocationTargetException;
import java.lang.reflect.Method;
import java.lang.reflect.Modifier;
import java.util.ArrayList;
import java.util.Arrays;
import java.util.Collection;
import java.util.HashSet;
import java.util.LinkedHashSet;
import java.util.List;
import java.util.Set;
import java.util.TreeSet;
import java.util.concurrent.ConcurrentHashMap;
import java.util.concurrent.ConcurrentMap;
import java.util.function.Supplier;

import org.apache.commons.logging.Log;
import org.jspecify.annotations.Nullable;

import org.springframework.beans.BeanUtils;
import org.springframework.beans.BeanWrapper;
import org.springframework.beans.BeanWrapperImpl;
import org.springframework.beans.BeansException;
import org.springframework.beans.InvalidPropertyException;
import org.springframework.beans.MutablePropertyValues;
import org.springframework.beans.PropertyAccessorUtils;
import org.springframework.beans.PropertyValue;
import org.springframework.beans.PropertyValues;
import org.springframework.beans.TypeConverter;
import org.springframework.beans.factory.Aware;
import org.springframework.beans.factory.BeanClassLoaderAware;
import org.springframework.beans.factory.BeanCreationException;
import org.springframework.beans.factory.BeanCurrentlyInCreationException;
import org.springframework.beans.factory.BeanDefinitionStoreException;
import org.springframework.beans.factory.BeanFactory;
import org.springframework.beans.factory.BeanFactoryAware;
import org.springframework.beans.factory.BeanNameAware;
import org.springframework.beans.factory.FactoryBean;
import org.springframework.beans.factory.InitializingBean;
import org.springframework.beans.factory.InjectionPoint;
import org.springframework.beans.factory.UnsatisfiedDependencyException;
import org.springframework.beans.factory.config.AutowireCapableBeanFactory;
import org.springframework.beans.factory.config.AutowiredPropertyMarker;
import org.springframework.beans.factory.config.BeanDefinition;
import org.springframework.beans.factory.config.BeanPostProcessor;
import org.springframework.beans.factory.config.ConfigurableBeanFactory;
import org.springframework.beans.factory.config.ConstructorArgumentValues;
import org.springframework.beans.factory.config.DependencyDescriptor;
import org.springframework.beans.factory.config.InstantiationAwareBeanPostProcessor;
import org.springframework.beans.factory.config.SmartInstantiationAwareBeanPostProcessor;
import org.springframework.beans.factory.config.TypedStringValue;
import org.springframework.core.DefaultParameterNameDiscoverer;
import org.springframework.core.MethodParameter;
import org.springframework.core.NamedThreadLocal;
import org.springframework.core.ParameterNameDiscoverer;
import org.springframework.core.PriorityOrdered;
import org.springframework.core.ResolvableType;
import org.springframework.util.ClassUtils;
import org.springframework.util.CollectionUtils;
import org.springframework.util.ObjectUtils;
import org.springframework.util.ReflectionUtils;
import org.springframework.util.ReflectionUtils.MethodCallback;
import org.springframework.util.StringUtils;
import org.springframework.util.function.ThrowingSupplier;

/**
 * Abstract bean factory superclass that implements default bean creation,
 * with the full capabilities specified by the {@link RootBeanDefinition} class.
 * Implements the {@link org.springframework.beans.factory.config.AutowireCapableBeanFactory}
 * interface in addition to AbstractBeanFactory's {@link #createBean} method.
 *
 * <p>Provides bean creation (with constructor resolution), property population,
 * wiring (including autowiring), and initialization. Handles runtime bean
 * references, resolves managed collections, calls initialization methods, etc.
 * Supports autowiring constructors, properties by name, and properties by type.
 *
 * <p>The main template method to be implemented by subclasses is
 * {@link #resolveDependency(DependencyDescriptor, String, Set, TypeConverter)}, used for
 * autowiring. In case of a {@link org.springframework.beans.factory.ListableBeanFactory}
 * which is capable of searching its bean definitions, matching beans will typically be
 * implemented through such a search. Otherwise, simplified matching can be implemented.
 *
 * <p>Note that this class does <i>not</i> assume or implement bean definition
 * registry capabilities. See {@link DefaultListableBeanFactory} for an implementation
 * of the {@link org.springframework.beans.factory.ListableBeanFactory} and
 * {@link BeanDefinitionRegistry} interfaces, which represent the API and SPI
 * view of such a factory, respectively.
 *
 * @author Rod Johnson
 * @author Juergen Hoeller
 * @author Rob Harrop
 * @author Mark Fisher
 * @author Costin Leau
 * @author Chris Beams
 * @author Sam Brannen
 * @author Phillip Webb
 * @since 13.02.2004
 * @see RootBeanDefinition
 * @see DefaultListableBeanFactory
 * @see BeanDefinitionRegistry
 */
public abstract class AbstractAutowireCapableBeanFactory extends AbstractBeanFactory
		implements AutowireCapableBeanFactory {

	/** Strategy for creating bean instances. */
	private InstantiationStrategy instantiationStrategy;

	/** Resolver strategy for method parameter names. */
	private @Nullable ParameterNameDiscoverer parameterNameDiscoverer = new DefaultParameterNameDiscoverer();

	/** Whether to automatically try to resolve circular references between beans. */
	private boolean allowCircularReferences = true;

	/**
	 * Whether to resort to injecting a raw bean instance in case of circular reference,
	 * even if the injected bean eventually got wrapped.
	 */
	private boolean allowRawInjectionDespiteWrapping = false;

	/**
	 * Dependency types to ignore on dependency check and autowire, as Set of
	 * Class objects: for example, String. Default is none.
	 */
	private final Set<Class<?>> ignoredDependencyTypes = new HashSet<>();

	/**
	 * Dependency interfaces to ignore on dependency check and autowire, as a Set
	 * of Class objects.
	 * <p>By default, the {@code BeanNameAware}, {@code BeanFactoryAware}, and
	 * {@code BeanClassLoaderAware} interfaces are ignored.
	 */
	private final Set<Class<?>> ignoredDependencyInterfaces = new HashSet<>();

	/**
	 * The name of the currently created bean, for implicit dependency registration
	 * on getBean etc invocations triggered from a user-specified Supplier callback.
	 */
	private final NamedThreadLocal<String> currentlyCreatedBean = new NamedThreadLocal<>("Currently created bean");

	/** Cache of unfinished FactoryBean instances: FactoryBean name to BeanWrapper. */
	private final ConcurrentMap<String, BeanWrapper> factoryBeanInstanceCache = new ConcurrentHashMap<>();

	/** Cache of candidate factory methods per factory class. */
	private final ConcurrentMap<Class<?>, Method[]> factoryMethodCandidateCache = new ConcurrentHashMap<>();

	/** Cache of filtered PropertyDescriptors: bean Class to PropertyDescriptor array. */
	private final ConcurrentMap<Class<?>, PropertyDescriptor[]> filteredPropertyDescriptorsCache =
			new ConcurrentHashMap<>();


	/**
	 * Create a new AbstractAutowireCapableBeanFactory.
	 */
	public AbstractAutowireCapableBeanFactory() {
		super();
		ignoreDependencyInterface(BeanNameAware.class);
		ignoreDependencyInterface(BeanFactoryAware.class);
		ignoreDependencyInterface(BeanClassLoaderAware.class);
		this.instantiationStrategy = new CglibSubclassingInstantiationStrategy();
	}

	/**
	 * Create a new AbstractAutowireCapableBeanFactory with the given parent.
	 * @param parentBeanFactory parent bean factory, or {@code null} if none
	 */
	public AbstractAutowireCapableBeanFactory(@Nullable BeanFactory parentBeanFactory) {
		this();
		setParentBeanFactory(parentBeanFactory);
	}


	/**
	 * Set the instantiation strategy to use for creating bean instances.
	 * Default is CglibSubclassingInstantiationStrategy.
	 * @see CglibSubclassingInstantiationStrategy
	 */
	public void setInstantiationStrategy(InstantiationStrategy instantiationStrategy) {
		this.instantiationStrategy = instantiationStrategy;
	}

	/**
	 * Return the instantiation strategy to use for creating bean instances.
	 */
	public InstantiationStrategy getInstantiationStrategy() {
		return this.instantiationStrategy;
	}

	/**
	 * Set the ParameterNameDiscoverer to use for resolving method parameter
	 * names if needed (for example, for constructor names).
	 * <p>Default is a {@link DefaultParameterNameDiscoverer}.
	 */
	public void setParameterNameDiscoverer(@Nullable ParameterNameDiscoverer parameterNameDiscoverer) {
		this.parameterNameDiscoverer = parameterNameDiscoverer;
	}

	/**
	 * Return the ParameterNameDiscoverer to use for resolving method parameter
	 * names if needed.
	 */
	public @Nullable ParameterNameDiscoverer getParameterNameDiscoverer() {
		return this.parameterNameDiscoverer;
	}

	/**
	 * Set whether to allow circular references between beans - and automatically
	 * try to resolve them.
	 * <p>Note that circular reference resolution means that one of the involved beans
	 * will receive a reference to another bean that is not fully initialized yet.
	 * This can lead to subtle and not-so-subtle side effects on initialization;
	 * it does work fine for many scenarios, though.
	 * <p>Default is "true". Turn this off to throw an exception when encountering
	 * a circular reference, disallowing them completely.
	 * <p><b>NOTE:</b> It is generally recommended to not rely on circular references
	 * between your beans. Refactor your application logic to have the two beans
	 * involved delegate to a third bean that encapsulates their common logic.
	 */
	public void setAllowCircularReferences(boolean allowCircularReferences) {
		this.allowCircularReferences = allowCircularReferences;
	}

	/**
	 * Return whether to allow circular references between beans.
	 * @since 5.3.10
	 * @see #setAllowCircularReferences
	 */
	public boolean isAllowCircularReferences() {
		return this.allowCircularReferences;
	}

	/**
	 * Set whether to allow the raw injection of a bean instance into some other
	 * bean's property, despite the injected bean eventually getting wrapped
	 * (for example, through AOP auto-proxying).
	 * <p>This will only be used as a last resort in case of a circular reference
	 * that cannot be resolved otherwise: essentially, preferring a raw instance
	 * getting injected over a failure of the entire bean wiring process.
	 * <p>Default is "false", as of Spring 2.0. Turn this on to allow for non-wrapped
	 * raw beans injected into some of your references, which was Spring 1.2's
	 * (arguably unclean) default behavior.
	 * <p><b>NOTE:</b> It is generally recommended to not rely on circular references
	 * between your beans, in particular with auto-proxying involved.
	 * @see #setAllowCircularReferences
	 */
	public void setAllowRawInjectionDespiteWrapping(boolean allowRawInjectionDespiteWrapping) {
		this.allowRawInjectionDespiteWrapping = allowRawInjectionDespiteWrapping;
	}

	/**
	 * Return whether to allow the raw injection of a bean instance.
	 * @since 5.3.10
	 * @see #setAllowRawInjectionDespiteWrapping
	 */
	public boolean isAllowRawInjectionDespiteWrapping() {
		return this.allowRawInjectionDespiteWrapping;
	}

	/**
	 * Ignore the given dependency type for autowiring:
	 * for example, String. Default is none.
	 */
	public void ignoreDependencyType(Class<?> type) {
		this.ignoredDependencyTypes.add(type);
	}

	/**
	 * Ignore the given dependency interface for autowiring.
	 * <p>This will typically be used by application contexts to register
	 * dependencies that are resolved in other ways, like {@code BeanFactory}
	 * through {@code BeanFactoryAware} or {@code ApplicationContext} through
	 * {@code ApplicationContextAware}.
	 * <p>By default, the {@code BeanNameAware}, {@code BeanFactoryAware}, and
	 * {@code BeanClassLoaderAware} interfaces are ignored.
	 * For further types to ignore, invoke this method for each type.
	 * @see org.springframework.beans.factory.BeanNameAware
	 * @see org.springframework.beans.factory.BeanFactoryAware
	 * @see org.springframework.beans.factory.BeanClassLoaderAware
	 * @see org.springframework.context.ApplicationContextAware
	 */
	public void ignoreDependencyInterface(Class<?> ifc) {
		this.ignoredDependencyInterfaces.add(ifc);
	}

	@Override
	public void copyConfigurationFrom(ConfigurableBeanFactory otherFactory) {
		super.copyConfigurationFrom(otherFactory);
		if (otherFactory instanceof AbstractAutowireCapableBeanFactory otherAutowireFactory) {
			this.instantiationStrategy = otherAutowireFactory.instantiationStrategy;
			this.allowCircularReferences = otherAutowireFactory.allowCircularReferences;
			this.ignoredDependencyTypes.addAll(otherAutowireFactory.ignoredDependencyTypes);
			this.ignoredDependencyInterfaces.addAll(otherAutowireFactory.ignoredDependencyInterfaces);
		}
	}


	//-------------------------------------------------------------------------
	// Typical methods for creating and populating external bean instances
	//-------------------------------------------------------------------------

	@Override
	@SuppressWarnings("unchecked")
	public <T> T createBean(Class<T> beanClass) throws BeansException {
		// Use non-singleton bean definition, to avoid registering bean as dependent bean.
		RootBeanDefinition bd = new CreateFromClassBeanDefinition(beanClass);
		bd.setScope(SCOPE_PROTOTYPE);
		bd.allowCaching = ClassUtils.isCacheSafe(beanClass, getBeanClassLoader());
		return (T) createBean(beanClass.getName(), bd, null);
	}

	@Override
	public void autowireBean(Object existingBean) {
		// Use non-singleton bean definition, to avoid registering bean as dependent bean.
		RootBeanDefinition bd = new RootBeanDefinition(ClassUtils.getUserClass(existingBean));
		bd.setScope(SCOPE_PROTOTYPE);
		bd.allowCaching = ClassUtils.isCacheSafe(bd.getBeanClass(), getBeanClassLoader());
		BeanWrapper bw = new BeanWrapperImpl(existingBean);
		initBeanWrapper(bw);
		populateBean(bd.getBeanClass().getName(), bd, bw);
	}

	@Override
	public Object configureBean(Object existingBean, String beanName) throws BeansException {
		markBeanAsCreated(beanName);
		BeanDefinition mbd = getMergedBeanDefinition(beanName);
		RootBeanDefinition bd = null;
		if (mbd instanceof RootBeanDefinition rbd) {
			bd = (rbd.isPrototype() ? rbd : rbd.cloneBeanDefinition());
		}
		if (bd == null) {
			bd = new RootBeanDefinition(mbd);
		}
		if (!bd.isPrototype()) {
			bd.setScope(SCOPE_PROTOTYPE);
			bd.allowCaching = ClassUtils.isCacheSafe(ClassUtils.getUserClass(existingBean), getBeanClassLoader());
		}
		BeanWrapper bw = new BeanWrapperImpl(existingBean);
		initBeanWrapper(bw);
		populateBean(beanName, bd, bw);
		return initializeBean(beanName, existingBean, bd);
	}


	//-------------------------------------------------------------------------
	// Specialized methods for fine-grained control over the bean lifecycle
	//-------------------------------------------------------------------------

	@Deprecated
	@Override
	public Object createBean(Class<?> beanClass, int autowireMode, boolean dependencyCheck) throws BeansException {
		// Use non-singleton bean definition, to avoid registering bean as dependent bean.
		RootBeanDefinition bd = new RootBeanDefinition(beanClass, autowireMode, dependencyCheck);
		bd.setScope(SCOPE_PROTOTYPE);
		return createBean(beanClass.getName(), bd, null);
	}

	@Override
	public Object autowire(Class<?> beanClass, int autowireMode, boolean dependencyCheck) throws BeansException {
		// Use non-singleton bean definition, to avoid registering bean as dependent bean.
		RootBeanDefinition bd = new RootBeanDefinition(beanClass, autowireMode, dependencyCheck);
		bd.setScope(SCOPE_PROTOTYPE);
		if (bd.getResolvedAutowireMode() == AUTOWIRE_CONSTRUCTOR) {
			return autowireConstructor(beanClass.getName(), bd, null, null).getWrappedInstance();
		}
		else {
			Object bean = getInstantiationStrategy().instantiate(bd, null, this);
			populateBean(beanClass.getName(), bd, new BeanWrapperImpl(bean));
			return bean;
		}
	}

	@Override
	public void autowireBeanProperties(Object existingBean, int autowireMode, boolean dependencyCheck)
			throws BeansException {

		if (autowireMode == AUTOWIRE_CONSTRUCTOR) {
			throw new IllegalArgumentException("AUTOWIRE_CONSTRUCTOR not supported for existing bean instance");
		}
		// Use non-singleton bean definition, to avoid registering bean as dependent bean.
		RootBeanDefinition bd =
				new RootBeanDefinition(ClassUtils.getUserClass(existingBean), autowireMode, dependencyCheck);
		bd.setScope(SCOPE_PROTOTYPE);
		BeanWrapper bw = new BeanWrapperImpl(existingBean);
		initBeanWrapper(bw);
		populateBean(bd.getBeanClass().getName(), bd, bw);
	}

	@Override
	public void applyBeanPropertyValues(Object existingBean, String beanName) throws BeansException {
		markBeanAsCreated(beanName);
		BeanDefinition bd = getMergedBeanDefinition(beanName);
		BeanWrapper bw = new BeanWrapperImpl(existingBean);
		initBeanWrapper(bw);
		applyPropertyValues(beanName, bd, bw, bd.getPropertyValues());
	}

	@Override
	public Object initializeBean(Object existingBean, String beanName) {
		return initializeBean(beanName, existingBean, null);
	}

	@Deprecated(since = "6.1")
	@Override
	public Object applyBeanPostProcessorsBeforeInitialization(Object existingBean, String beanName)
			throws BeansException {

		Object result = existingBean;
		for (BeanPostProcessor processor : getBeanPostProcessors()) {
			Object current = processor.postProcessBeforeInitialization(result, beanName);
			if (current == null) {
				return result;
			}
			result = current;
		}
		return result;
	}

	@Deprecated(since = "6.1")
	@Override
	public Object applyBeanPostProcessorsAfterInitialization(Object existingBean, String beanName)
			throws BeansException {

		Object result = existingBean;
		for (BeanPostProcessor processor : getBeanPostProcessors()) {
			Object current = processor.postProcessAfterInitialization(result, beanName);
			if (current == null) {
				return result;
			}
			result = current;
		}
		return result;
	}

	@Override
	public void destroyBean(Object existingBean) {
		new DisposableBeanAdapter(existingBean, getBeanPostProcessorCache().destructionAware).destroy();
	}


	//-------------------------------------------------------------------------
	// Delegate methods for resolving injection points
	//-------------------------------------------------------------------------

	@Override
	public Object resolveBeanByName(String name, DependencyDescriptor descriptor) {
		InjectionPoint previousInjectionPoint = ConstructorResolver.setCurrentInjectionPoint(descriptor);
		try {
			return getBean(name, descriptor.getDependencyType());
		}
		finally {
			ConstructorResolver.setCurrentInjectionPoint(previousInjectionPoint);
		}
	}

	@Override
	public @Nullable Object resolveDependency(DependencyDescriptor descriptor, @Nullable String requestingBeanName) throws BeansException {
		return resolveDependency(descriptor, requestingBeanName, null, null);
	}


	//---------------------------------------------------------------------
	// Implementation of relevant AbstractBeanFactory template methods
	//---------------------------------------------------------------------

	/**
	 * Central method of this class: creates a bean instance,
	 * populates the bean instance, applies post-processors, etc.
	 * @see #doCreateBean
	 */
	@Override
	protected Object createBean(String beanName, RootBeanDefinition mbd, @Nullable Object @Nullable [] args)
			throws BeanCreationException {

		if (logger.isTraceEnabled()) {
			logger.trace("Creating instance of bean '" + beanName + "'");
		}
		RootBeanDefinition mbdToUse = mbd;

		// Make sure bean class is actually resolved at this point, and
		// clone the bean definition in case of a dynamically resolved Class
		// which cannot be stored in the shared merged bean definition.
		Class<?> resolvedClass = resolveBeanClass(mbd, beanName);
		if (resolvedClass != null && !mbd.hasBeanClass() && mbd.getBeanClassName() != null) {
			mbdToUse = new RootBeanDefinition(mbd);
			mbdToUse.setBeanClass(resolvedClass);
			try {
				mbdToUse.prepareMethodOverrides();
			}
			catch (BeanDefinitionValidationException ex) {
				throw new BeanDefinitionStoreException(mbdToUse.getResourceDescription(),
						beanName, "Validation of method overrides failed", ex);
			}
		}

		try {
			// Give BeanPostProcessors a chance to return a proxy instead of the target bean instance.
			Object bean = resolveBeforeInstantiation(beanName, mbdToUse);
			if (bean != null) {
				return bean;
			}
		}
		catch (Throwable ex) {
			throw new BeanCreationException(mbdToUse.getResourceDescription(), beanName,
					"BeanPostProcessor before instantiation of bean failed", ex);
		}

		try {
			Object beanInstance = doCreateBean(beanName, mbdToUse, args);
			if (logger.isTraceEnabled()) {
				logger.trace("Finished creating instance of bean '" + beanName + "'");
			}
			return beanInstance;
		}
		catch (BeanCreationException | ImplicitlyAppearedSingletonException ex) {
			// A previously detected exception with proper bean creation context already,
			// or illegal singleton state to be communicated up to DefaultSingletonBeanRegistry.
			throw ex;
		}
		catch (Throwable ex) {
			throw new BeanCreationException(
					mbdToUse.getResourceDescription(), beanName, "Unexpected exception during bean creation", ex);
		}
	}

	/**
	 * Actually create the specified bean. Pre-creation processing has already happened
	 * at this point, for example, checking {@code postProcessBeforeInstantiation} callbacks.
	 * <p>Differentiates between default bean instantiation, use of a
	 * factory method, and autowiring a constructor.
	 * @param beanName the name of the bean
	 * @param mbd the merged bean definition for the bean
	 * @param args explicit arguments to use for constructor or factory method invocation
	 * @return a new instance of the bean
	 * @throws BeanCreationException if the bean could not be created
	 * @see #instantiateBean
	 * @see #instantiateUsingFactoryMethod
	 * @see #autowireConstructor
	 */
	protected Object doCreateBean(String beanName, RootBeanDefinition mbd, @Nullable Object @Nullable [] args)
			throws BeanCreationException {

		// Instantiate the bean.
		BeanWrapper instanceWrapper = null;
		if (mbd.isSingleton()) {
			instanceWrapper = this.factoryBeanInstanceCache.remove(beanName);
		}
		if (instanceWrapper == null) {
			instanceWrapper = createBeanInstance(beanName, mbd, args);
		}
		Object bean = instanceWrapper.getWrappedInstance();
		Class<?> beanType = instanceWrapper.getWrappedClass();
		if (beanType != NullBean.class) {
			mbd.resolvedTargetType = beanType;
		}

		// Allow post-processors to modify the merged bean definition.
		synchronized (mbd.postProcessingLock) {
			if (!mbd.postProcessed) {
				try {
					applyMergedBeanDefinitionPostProcessors(mbd, beanType, beanName);
				}
				catch (Throwable ex) {
					throw new BeanCreationException(mbd.getResourceDescription(), beanName,
							"Post-processing of merged bean definition failed", ex);
				}
				mbd.markAsPostProcessed();
			}
		}

		// Eagerly cache singletons to be able to resolve circular references
		// even when triggered by lifecycle interfaces like BeanFactoryAware.
		boolean earlySingletonExposure = (mbd.isSingleton() && this.allowCircularReferences &&
				isSingletonCurrentlyInCreation(beanName));
		if (earlySingletonExposure) {
			if (logger.isTraceEnabled()) {
				logger.trace("Eagerly caching bean '" + beanName +
						"' to allow for resolving potential circular references");
			}
			addSingletonFactory(beanName, () -> getEarlyBeanReference(beanName, mbd, bean));
		}

		// Initialize the bean instance.
		Object exposedObject = bean;
		try {
			populateBean(beanName, mbd, instanceWrapper);
			exposedObject = initializeBean(beanName, exposedObject, mbd);
		}
		catch (Throwable ex) {
			if (ex instanceof BeanCreationException bce && beanName.equals(bce.getBeanName())) {
				throw bce;
			}
			else {
				throw new BeanCreationException(mbd.getResourceDescription(), beanName, ex.getMessage(), ex);
			}
		}

		if (earlySingletonExposure) {
			Object earlySingletonReference = getSingleton(beanName, false);
			if (earlySingletonReference != null) {
				if (exposedObject == bean) {
					exposedObject = earlySingletonReference;
				}
				else if (!this.allowRawInjectionDespiteWrapping && hasDependentBean(beanName)) {
					String[] dependentBeans = getDependentBeans(beanName);
					Set<String> actualDependentBeans = CollectionUtils.newLinkedHashSet(dependentBeans.length);
					for (String dependentBean : dependentBeans) {
						if (!removeSingletonIfCreatedForTypeCheckOnly(dependentBean)) {
							actualDependentBeans.add(dependentBean);
						}
					}
					if (!actualDependentBeans.isEmpty()) {
						throw new BeanCurrentlyInCreationException(beanName,
								"Bean with name '" + beanName + "' has been injected into other beans [" +
								StringUtils.collectionToCommaDelimitedString(actualDependentBeans) +
								"] in its raw version as part of a circular reference, but has eventually been " +
								"wrapped. This means that said other beans do not use the final version of the " +
								"bean. This is often the result of over-eager type matching - consider using " +
								"'getBeanNamesForType' with the 'allowEagerInit' flag turned off, for example.");
					}
				}
			}
		}

		// Register bean as disposable.
		try {
			registerDisposableBeanIfNecessary(beanName, bean, mbd);
		}
		catch (BeanDefinitionValidationException ex) {
			throw new BeanCreationException(
					mbd.getResourceDescription(), beanName, "Invalid destruction signature", ex);
		}

		return exposedObject;
	}

	@Override
	protected @Nullable Class<?> predictBeanType(String beanName, RootBeanDefinition mbd, Class<?>... typesToMatch) {
		Class<?> targetType = determineTargetType(beanName, mbd, typesToMatch);
		// Apply SmartInstantiationAwareBeanPostProcessors to predict the
		// eventual type after a before-instantiation shortcut.
		if (targetType != null && !mbd.isSynthetic() && hasInstantiationAwareBeanPostProcessors()) {
			boolean matchingOnlyFactoryBean = (typesToMatch.length == 1 && typesToMatch[0] == FactoryBean.class);
			for (SmartInstantiationAwareBeanPostProcessor bp : getBeanPostProcessorCache().smartInstantiationAware) {
				Class<?> predicted = bp.predictBeanType(targetType, beanName);
				if (predicted != null &&
						(!matchingOnlyFactoryBean || FactoryBean.class.isAssignableFrom(predicted))) {
					return predicted;
				}
			}
		}
		return targetType;
	}

	/**
	 * Determine the target type for the given bean definition.
	 * @param beanName the name of the bean (for error handling purposes)
	 * @param mbd the merged bean definition for the bean
	 * @param typesToMatch the types to match in case of internal type matching purposes
	 * (also signals that the returned {@code Class} will never be exposed to application code)
	 * @return the type for the bean if determinable, or {@code null} otherwise
	 */
	protected @Nullable Class<?> determineTargetType(String beanName, RootBeanDefinition mbd, Class<?>... typesToMatch) {
		Class<?> targetType = mbd.getTargetType();
		if (targetType == null) {
			if (mbd.getFactoryMethodName() != null) {
				targetType = getTypeForFactoryMethod(beanName, mbd, typesToMatch);
			}
			else {
				targetType = resolveBeanClass(mbd, beanName, typesToMatch);
				if (mbd.hasBeanClass()) {
					targetType = getInstantiationStrategy().getActualBeanClass(mbd, beanName, this);
				}
			}
			if (ObjectUtils.isEmpty(typesToMatch) || getTempClassLoader() == null) {
				mbd.resolvedTargetType = targetType;
			}
		}
		return targetType;
	}

	/**
	 * Determine the target type for the given bean definition which is based on
	 * a factory method. Only called if there is no singleton instance registered
	 * for the target bean already.
	 * <p>This implementation determines the type matching {@link #createBean}'s
	 * different creation strategies. As far as possible, we'll perform static
	 * type checking to avoid creation of the target bean.
	 * @param beanName the name of the bean (for error handling purposes)
	 * @param mbd the merged bean definition for the bean
	 * @param typesToMatch the types to match in case of internal type matching purposes
	 * (also signals that the returned {@code Class} will never be exposed to application code)
	 * @return the type for the bean if determinable, or {@code null} otherwise
	 * @see #createBean
	 */
	protected @Nullable Class<?> getTypeForFactoryMethod(String beanName, RootBeanDefinition mbd, Class<?>... typesToMatch) {
		ResolvableType cachedReturnType = mbd.factoryMethodReturnType;
		if (cachedReturnType != null) {
			return cachedReturnType.resolve();
		}

		Class<?> commonType = null;
		Method uniqueCandidate = mbd.factoryMethodToIntrospect;

		if (uniqueCandidate == null) {
			Class<?> factoryClass;
			boolean isStatic = true;

			String factoryBeanName = mbd.getFactoryBeanName();
			if (factoryBeanName != null) {
				if (factoryBeanName.equals(beanName)) {
					throw new BeanDefinitionStoreException(mbd.getResourceDescription(), beanName,
							"factory-bean reference points back to the same bean definition");
				}
				// Check declared factory method return type on factory class.
				factoryClass = getType(factoryBeanName);
				isStatic = false;
			}
			else {
				// Check declared factory method return type on bean class.
				factoryClass = resolveBeanClass(mbd, beanName, typesToMatch);
			}

			if (factoryClass == null) {
				return null;
			}
			factoryClass = ClassUtils.getUserClass(factoryClass);

			// If all factory methods have the same return type, return that type.
			// Can't clearly figure out exact method due to type converting / autowiring!
			int minNrOfArgs =
					(mbd.hasConstructorArgumentValues() ? mbd.getConstructorArgumentValues().getArgumentCount() : 0);
			Method[] candidates = this.factoryMethodCandidateCache.computeIfAbsent(factoryClass,
					clazz -> ReflectionUtils.getUniqueDeclaredMethods(clazz, ReflectionUtils.USER_DECLARED_METHODS));

			for (Method candidate : candidates) {
				if (Modifier.isStatic(candidate.getModifiers()) == isStatic && mbd.isFactoryMethod(candidate) &&
						candidate.getParameterCount() >= minNrOfArgs) {
					// Declared type variables to inspect?
					if (candidate.getTypeParameters().length > 0) {
						try {
							// Fully resolve parameter names and argument values.
							ConstructorArgumentValues cav = mbd.getConstructorArgumentValues();
							Class<?>[] paramTypes = candidate.getParameterTypes();
							@Nullable String[] paramNames = null;
							if (cav.containsNamedArgument()) {
								ParameterNameDiscoverer pnd = getParameterNameDiscoverer();
								if (pnd != null) {
									paramNames = pnd.getParameterNames(candidate);
								}
							}
							Set<ConstructorArgumentValues.ValueHolder> usedValueHolders = CollectionUtils.newHashSet(paramTypes.length);
							@Nullable Object[] args = new Object[paramTypes.length];
							for (int i = 0; i < args.length; i++) {
								ConstructorArgumentValues.ValueHolder valueHolder = cav.getArgumentValue(
										i, paramTypes[i], (paramNames != null ? paramNames[i] : null), usedValueHolders);
								if (valueHolder == null) {
									valueHolder = cav.getGenericArgumentValue(null, null, usedValueHolders);
								}
								if (valueHolder != null) {
									args[i] = valueHolder.getValue();
									usedValueHolders.add(valueHolder);
								}
							}
							Class<?> returnType = AutowireUtils.resolveReturnTypeForFactoryMethod(
									candidate, args, getBeanClassLoader());
							uniqueCandidate = (commonType == null && returnType == candidate.getReturnType() ?
									candidate : null);
							commonType = ClassUtils.determineCommonAncestor(returnType, commonType);
							if (commonType == null) {
								// Ambiguous return types found: return null to indicate "not determinable".
								return null;
							}
						}
						catch (Throwable ex) {
							if (logger.isDebugEnabled()) {
								logger.debug("Failed to resolve generic return type for factory method: " + ex);
							}
						}
					}
					else {
						uniqueCandidate = (commonType == null ? candidate : null);
						commonType = ClassUtils.determineCommonAncestor(candidate.getReturnType(), commonType);
						if (commonType == null) {
							// Ambiguous return types found: return null to indicate "not determinable".
							return null;
						}
					}
				}
			}

			mbd.factoryMethodToIntrospect = uniqueCandidate;
			if (commonType == null) {
				return null;
			}
		}

		// Common return type found: all factory methods return same type. For a non-parameterized
		// unique candidate, cache the full type declaration context of the target factory method.
		try {
			cachedReturnType = (uniqueCandidate != null ?
					ResolvableType.forMethodReturnType(uniqueCandidate) : ResolvableType.forClass(commonType));
			mbd.factoryMethodReturnType = cachedReturnType;
			return cachedReturnType.resolve();
		}
		catch (LinkageError err) {
			// For example, a NoClassDefFoundError for a generic method return type
			if (logger.isDebugEnabled()) {
				logger.debug("Failed to resolve type for factory method of bean '" + beanName + "': " +
						(uniqueCandidate != null ? uniqueCandidate : commonType), err);
			}
			return null;
		}
	}

	/**
	 * This implementation attempts to query the FactoryBean's generic parameter metadata
	 * if present to determine the object type. If not present, i.e. the FactoryBean is
	 * declared as a raw type, it checks the FactoryBean's {@code getObjectType} method
	 * on a plain instance of the FactoryBean, without bean properties applied yet.
	 * If this doesn't return a type yet and {@code allowInit} is {@code true}, full
	 * creation of the FactoryBean is attempted as fallback (through delegation to the
	 * superclass implementation).
	 * <p>The shortcut check for a FactoryBean is only applied in case of a singleton
	 * FactoryBean. If the FactoryBean instance itself is not kept as singleton,
	 * it will be fully created to check the type of its exposed object.
	 */
	@Override
	protected ResolvableType getTypeForFactoryBean(String beanName, RootBeanDefinition mbd, boolean allowInit) {
		ResolvableType result;

		// Check if the bean definition itself has defined the type with an attribute
		try {
			result = getTypeForFactoryBeanFromAttributes(mbd);
			if (result != ResolvableType.NONE) {
				return result;
			}
		}
		catch (IllegalArgumentException ex) {
			throw new BeanDefinitionStoreException(mbd.getResourceDescription(), beanName,
					String.valueOf(ex.getMessage()));
		}

		// For instance supplied beans, try the target type and bean class immediately
		if (mbd.getInstanceSupplier() != null) {
			result = getFactoryBeanGeneric(mbd.targetType);
			if (result.resolve() != null) {
				return result;
			}
			result = getFactoryBeanGeneric(mbd.hasBeanClass() ? ResolvableType.forClass(mbd.getBeanClass()) : null);
			if (result.resolve() != null) {
				return result;
			}
		}

		// Consider factory methods
		String factoryBeanName = mbd.getFactoryBeanName();
		String factoryMethodName = mbd.getFactoryMethodName();

		// Scan the factory bean methods
		if (factoryBeanName != null) {
			if (factoryMethodName != null) {
				// Try to obtain the FactoryBean's object type from its factory method
				// declaration without instantiating the containing bean at all.
				BeanDefinition factoryBeanDefinition = getBeanDefinition(factoryBeanName);
				Class<?> factoryBeanClass;
				if (factoryBeanDefinition instanceof AbstractBeanDefinition abstractBeanDefinition &&
						abstractBeanDefinition.hasBeanClass()) {
					factoryBeanClass = abstractBeanDefinition.getBeanClass();
				}
				else {
					RootBeanDefinition fbmbd = getMergedBeanDefinition(factoryBeanName, factoryBeanDefinition);
					factoryBeanClass = determineTargetType(factoryBeanName, fbmbd);
				}
				if (factoryBeanClass != null) {
					result = getTypeForFactoryBeanFromMethod(factoryBeanClass, factoryMethodName);
					if (result.resolve() != null) {
						return result;
					}
				}
			}
			// If not resolvable above and the referenced factory bean doesn't exist yet,
			// exit here - we don't want to force the creation of another bean just to
			// obtain a FactoryBean's object type...
			if (!isBeanEligibleForMetadataCaching(factoryBeanName)) {
				return ResolvableType.NONE;
			}
		}

		// If we're allowed, we can create the factory bean and call getObjectType() early
		if (allowInit) {
			FactoryBean<?> factoryBean = (mbd.isSingleton() ?
					getSingletonFactoryBeanForTypeCheck(beanName, mbd) :
					getNonSingletonFactoryBeanForTypeCheck(beanName, mbd));
			if (factoryBean != null) {
				// Try to obtain the FactoryBean's object type from this early stage of the instance.
				Class<?> type = getTypeForFactoryBean(factoryBean);
				if (type != null) {
					return ResolvableType.forClass(type);
				}
				// No type found for shortcut FactoryBean instance:
				// fall back to full creation of the FactoryBean instance.
				return super.getTypeForFactoryBean(beanName, mbd, true);
			}
		}

		if (factoryBeanName == null && mbd.hasBeanClass() && factoryMethodName != null) {
			// No early bean instantiation possible: determine FactoryBean's type from
			// static factory method signature or from class inheritance hierarchy...
			return getTypeForFactoryBeanFromMethod(mbd.getBeanClass(), factoryMethodName);
		}

		// For regular beans, try the target type and bean class as fallback
		if (mbd.getInstanceSupplier() == null) {
			result = getFactoryBeanGeneric(mbd.targetType);
			if (result.resolve() != null) {
				return result;
			}
			result = getFactoryBeanGeneric(mbd.hasBeanClass() ? ResolvableType.forClass(mbd.getBeanClass()) : null);
			if (result.resolve() != null) {
				return result;
			}
		}

		// FactoryBean type not resolvable
		return ResolvableType.NONE;
	}

	/**
	 * Introspect the factory method signatures on the given bean class,
	 * trying to find a common {@code FactoryBean} object type declared there.
	 * @param beanClass the bean class to find the factory method on
	 * @param factoryMethodName the name of the factory method
	 * @return the common {@code FactoryBean} object type, or {@code null} if none
	 */
	private ResolvableType getTypeForFactoryBeanFromMethod(Class<?> beanClass, String factoryMethodName) {
		// CGLIB subclass methods hide generic parameters; look at the original user class.
		Class<?> factoryBeanClass = ClassUtils.getUserClass(beanClass);
		FactoryBeanMethodTypeFinder finder = new FactoryBeanMethodTypeFinder(factoryMethodName);
		ReflectionUtils.doWithMethods(factoryBeanClass, finder, ReflectionUtils.USER_DECLARED_METHODS);
		return finder.getResult();
	}

	/**
	 * Obtain a reference for early access to the specified bean,
	 * typically for the purpose of resolving a circular reference.
	 * @param beanName the name of the bean (for error handling purposes)
	 * @param mbd the merged bean definition for the bean
	 * @param bean the raw bean instance
	 * @return the object to expose as bean reference
	 */
	protected Object getEarlyBeanReference(String beanName, RootBeanDefinition mbd, Object bean) {
		Object exposedObject = bean;
		if (!mbd.isSynthetic() && hasInstantiationAwareBeanPostProcessors()) {
			for (SmartInstantiationAwareBeanPostProcessor bp : getBeanPostProcessorCache().smartInstantiationAware) {
				exposedObject = bp.getEarlyBeanReference(exposedObject, beanName);
			}
		}
		return exposedObject;
	}


	//---------------------------------------------------------------------
	// Implementation methods
	//---------------------------------------------------------------------

	/**
	 * Obtain a "shortcut" singleton FactoryBean instance to use for a
	 * {@code getObjectType()} call, without full initialization of the FactoryBean.
	 * @param beanName the name of the bean
	 * @param mbd the bean definition for the bean
	 * @return the FactoryBean instance, or {@code null} to indicate
	 * that we couldn't obtain a shortcut FactoryBean instance
	 */
<<<<<<< HEAD
	private @Nullable FactoryBean<?> getSingletonFactoryBeanForTypeCheck(String beanName, RootBeanDefinition mbd) {
		boolean locked = this.singletonLock.tryLock();
		if (!locked) {
			return null;
=======
	@Nullable
	private FactoryBean<?> getSingletonFactoryBeanForTypeCheck(String beanName, RootBeanDefinition mbd) {
		Boolean lockFlag = isCurrentThreadAllowedToHoldSingletonLock();
		if (lockFlag == null) {
			this.singletonLock.lock();
		}
		else {
			boolean locked = (lockFlag && this.singletonLock.tryLock());
			if (!locked) {
				// Avoid shortcut FactoryBean instance but allow for subsequent type-based resolution.
				resolveBeanClass(mbd, beanName);
				return null;
			}
>>>>>>> fa168ca7
		}

		try {
			BeanWrapper bw = this.factoryBeanInstanceCache.get(beanName);
			if (bw != null) {
				return (FactoryBean<?>) bw.getWrappedInstance();
			}
			Object beanInstance = getSingleton(beanName, false);
			if (beanInstance instanceof FactoryBean<?> factoryBean) {
				return factoryBean;
			}
			if (isSingletonCurrentlyInCreation(beanName) ||
					(mbd.getFactoryBeanName() != null && isSingletonCurrentlyInCreation(mbd.getFactoryBeanName()))) {
				return null;
			}

			Object instance;
			try {
				// Mark this bean as currently in creation, even if just partially.
				beforeSingletonCreation(beanName);
				// Give BeanPostProcessors a chance to return a proxy instead of the target bean instance.
				instance = resolveBeforeInstantiation(beanName, mbd);
				if (instance == null) {
					bw = createBeanInstance(beanName, mbd, null);
					instance = bw.getWrappedInstance();
					this.factoryBeanInstanceCache.put(beanName, bw);
				}
			}
			catch (UnsatisfiedDependencyException ex) {
				// Don't swallow, probably misconfiguration...
				throw ex;
			}
			catch (BeanCreationException ex) {
				// Don't swallow a linkage error since it contains a full stacktrace on
				// first occurrence... and just a plain NoClassDefFoundError afterwards.
				if (ex.contains(LinkageError.class)) {
					throw ex;
				}
				// Instantiation failure, maybe too early...
				if (logger.isDebugEnabled()) {
					logger.debug("Bean creation exception on singleton FactoryBean type check: " + ex);
				}
				onSuppressedException(ex);
				return null;
			}
			finally {
				// Finished partial creation of this bean.
				afterSingletonCreation(beanName);
			}

			return getFactoryBean(beanName, instance);
		}
		finally {
			this.singletonLock.unlock();
		}
	}

	/**
	 * Obtain a "shortcut" non-singleton FactoryBean instance to use for a
	 * {@code getObjectType()} call, without full initialization of the FactoryBean.
	 * @param beanName the name of the bean
	 * @param mbd the bean definition for the bean
	 * @return the FactoryBean instance, or {@code null} to indicate
	 * that we couldn't obtain a shortcut FactoryBean instance
	 */
	private @Nullable FactoryBean<?> getNonSingletonFactoryBeanForTypeCheck(String beanName, RootBeanDefinition mbd) {
		if (isPrototypeCurrentlyInCreation(beanName)) {
			return null;
		}

		Object instance;
		try {
			// Mark this bean as currently in creation, even if just partially.
			beforePrototypeCreation(beanName);
			// Give BeanPostProcessors a chance to return a proxy instead of the target bean instance.
			instance = resolveBeforeInstantiation(beanName, mbd);
			if (instance == null) {
				BeanWrapper bw = createBeanInstance(beanName, mbd, null);
				instance = bw.getWrappedInstance();
			}
		}
		catch (UnsatisfiedDependencyException ex) {
			// Don't swallow, probably misconfiguration...
			throw ex;
		}
		catch (BeanCreationException ex) {
			// Instantiation failure, maybe too early...
			if (logger.isDebugEnabled()) {
				logger.debug("Bean creation exception on non-singleton FactoryBean type check: " + ex);
			}
			onSuppressedException(ex);
			return null;
		}
		finally {
			// Finished partial creation of this bean.
			afterPrototypeCreation(beanName);
		}

		return getFactoryBean(beanName, instance);
	}

	/**
	 * Apply MergedBeanDefinitionPostProcessors to the specified bean definition,
	 * invoking their {@code postProcessMergedBeanDefinition} methods.
	 * @param mbd the merged bean definition for the bean
	 * @param beanType the actual type of the managed bean instance
	 * @param beanName the name of the bean
	 * @see MergedBeanDefinitionPostProcessor#postProcessMergedBeanDefinition
	 */
	protected void applyMergedBeanDefinitionPostProcessors(RootBeanDefinition mbd, Class<?> beanType, String beanName) {
		for (MergedBeanDefinitionPostProcessor processor : getBeanPostProcessorCache().mergedDefinition) {
			processor.postProcessMergedBeanDefinition(mbd, beanType, beanName);
		}
	}

	/**
	 * Apply before-instantiation post-processors, resolving whether there is a
	 * before-instantiation shortcut for the specified bean.
	 * @param beanName the name of the bean
	 * @param mbd the bean definition for the bean
	 * @return the shortcut-determined bean instance, or {@code null} if none
	 */
	@SuppressWarnings("deprecation")
	protected @Nullable Object resolveBeforeInstantiation(String beanName, RootBeanDefinition mbd) {
		Object bean = null;
		if (!Boolean.FALSE.equals(mbd.beforeInstantiationResolved)) {
			// Make sure bean class is actually resolved at this point.
			if (!mbd.isSynthetic() && hasInstantiationAwareBeanPostProcessors()) {
				Class<?> targetType = determineTargetType(beanName, mbd);
				if (targetType != null) {
					bean = applyBeanPostProcessorsBeforeInstantiation(targetType, beanName);
					if (bean != null) {
						bean = applyBeanPostProcessorsAfterInitialization(bean, beanName);
					}
				}
			}
			mbd.beforeInstantiationResolved = (bean != null);
		}
		return bean;
	}

	/**
	 * Apply InstantiationAwareBeanPostProcessors to the specified bean definition
	 * (by class and name), invoking their {@code postProcessBeforeInstantiation} methods.
	 * <p>Any returned object will be used as the bean instead of actually instantiating
	 * the target bean. A {@code null} return value from the post-processor will
	 * result in the target bean being instantiated.
	 * @param beanClass the class of the bean to be instantiated
	 * @param beanName the name of the bean
	 * @return the bean object to use instead of a default instance of the target bean, or {@code null}
	 * @see InstantiationAwareBeanPostProcessor#postProcessBeforeInstantiation
	 */
	protected @Nullable Object applyBeanPostProcessorsBeforeInstantiation(Class<?> beanClass, String beanName) {
		for (InstantiationAwareBeanPostProcessor bp : getBeanPostProcessorCache().instantiationAware) {
			Object result = bp.postProcessBeforeInstantiation(beanClass, beanName);
			if (result != null) {
				return result;
			}
		}
		return null;
	}

	/**
	 * Create a new instance for the specified bean, using an appropriate instantiation strategy:
	 * factory method, constructor autowiring, or simple instantiation.
	 * @param beanName the name of the bean
	 * @param mbd the bean definition for the bean
	 * @param args explicit arguments to use for constructor or factory method invocation
	 * @return a BeanWrapper for the new instance
	 * @see #obtainFromSupplier
	 * @see #instantiateUsingFactoryMethod
	 * @see #autowireConstructor
	 * @see #instantiateBean
	 */
	protected BeanWrapper createBeanInstance(String beanName, RootBeanDefinition mbd, @Nullable Object @Nullable [] args) {
		// Make sure bean class is actually resolved at this point.
		Class<?> beanClass = resolveBeanClass(mbd, beanName);

		if (beanClass != null && !Modifier.isPublic(beanClass.getModifiers()) && !mbd.isNonPublicAccessAllowed()) {
			throw new BeanCreationException(mbd.getResourceDescription(), beanName,
					"Bean class isn't public, and non-public access not allowed: " + beanClass.getName());
		}

		if (args == null) {
			Supplier<?> instanceSupplier = mbd.getInstanceSupplier();
			if (instanceSupplier != null) {
				return obtainFromSupplier(instanceSupplier, beanName, mbd);
			}
		}

		if (mbd.getFactoryMethodName() != null) {
			return instantiateUsingFactoryMethod(beanName, mbd, args);
		}

		// Shortcut when re-creating the same bean...
		boolean resolved = false;
		boolean autowireNecessary = false;
		if (args == null) {
			synchronized (mbd.constructorArgumentLock) {
				if (mbd.resolvedConstructorOrFactoryMethod != null) {
					resolved = true;
					autowireNecessary = mbd.constructorArgumentsResolved;
				}
			}
		}
		if (resolved) {
			if (autowireNecessary) {
				return autowireConstructor(beanName, mbd, null, null);
			}
			else {
				return instantiateBean(beanName, mbd);
			}
		}

		// Candidate constructors for autowiring?
		Constructor<?>[] ctors = determineConstructorsFromBeanPostProcessors(beanClass, beanName);
		if (ctors != null || mbd.getResolvedAutowireMode() == AUTOWIRE_CONSTRUCTOR ||
				mbd.hasConstructorArgumentValues() || !ObjectUtils.isEmpty(args)) {
			return autowireConstructor(beanName, mbd, ctors, args);
		}

		// Preferred constructors for default construction?
		ctors = mbd.getPreferredConstructors();
		if (ctors != null) {
			return autowireConstructor(beanName, mbd, ctors, null);
		}

		// No special handling: simply use no-arg constructor.
		return instantiateBean(beanName, mbd);
	}

	/**
	 * Obtain a bean instance from the given supplier.
	 * @param supplier the configured supplier
	 * @param beanName the corresponding bean name
	 * @return a BeanWrapper for the new instance
	 */
	private BeanWrapper obtainFromSupplier(Supplier<?> supplier, String beanName, RootBeanDefinition mbd) {
		String outerBean = this.currentlyCreatedBean.get();
		this.currentlyCreatedBean.set(beanName);
		Object instance;

		try {
			instance = obtainInstanceFromSupplier(supplier, beanName, mbd);
		}
		catch (Throwable ex) {
			if (ex instanceof BeansException beansException) {
				throw beansException;
			}
			throw new BeanCreationException(beanName, "Instantiation of supplied bean failed", ex);
		}
		finally {
			if (outerBean != null) {
				this.currentlyCreatedBean.set(outerBean);
			}
			else {
				this.currentlyCreatedBean.remove();
			}
		}

		if (instance == null) {
			instance = new NullBean();
		}
		BeanWrapper bw = new BeanWrapperImpl(instance);
		initBeanWrapper(bw);
		return bw;
	}

	/**
	 * Obtain a bean instance from the given supplier.
	 * @param supplier the configured supplier
	 * @param beanName the corresponding bean name
	 * @param mbd the bean definition for the bean
	 * @return the bean instance (possibly {@code null})
	 * @since 6.0.7
	 */
	protected @Nullable Object obtainInstanceFromSupplier(Supplier<?> supplier, String beanName, RootBeanDefinition mbd)
			throws Exception {

		if (supplier instanceof ThrowingSupplier<?> throwingSupplier) {
			return throwingSupplier.getWithException();
		}
		return supplier.get();
	}

	/**
	 * Overridden in order to implicitly register the currently created bean as
	 * dependent on further beans getting programmatically retrieved during a
	 * {@link Supplier} callback.
	 * @since 5.0
	 * @see #obtainFromSupplier
	 */
	@Override
	protected Object getObjectForBeanInstance(
			Object beanInstance, String name, String beanName, @Nullable RootBeanDefinition mbd) {

		String currentlyCreatedBean = this.currentlyCreatedBean.get();
		if (currentlyCreatedBean != null) {
			registerDependentBean(beanName, currentlyCreatedBean);
		}

		return super.getObjectForBeanInstance(beanInstance, name, beanName, mbd);
	}

	/**
	 * Determine candidate constructors to use for the given bean, checking all registered
	 * {@link SmartInstantiationAwareBeanPostProcessor SmartInstantiationAwareBeanPostProcessors}.
	 * @param beanClass the raw class of the bean
	 * @param beanName the name of the bean
	 * @return the candidate constructors, or {@code null} if none specified
	 * @throws org.springframework.beans.BeansException in case of errors
	 * @see org.springframework.beans.factory.config.SmartInstantiationAwareBeanPostProcessor#determineCandidateConstructors
	 */
	protected Constructor<?> @Nullable [] determineConstructorsFromBeanPostProcessors(@Nullable Class<?> beanClass, String beanName)
			throws BeansException {

		if (beanClass != null && hasInstantiationAwareBeanPostProcessors()) {
			for (SmartInstantiationAwareBeanPostProcessor bp : getBeanPostProcessorCache().smartInstantiationAware) {
				Constructor<?>[] ctors = bp.determineCandidateConstructors(beanClass, beanName);
				if (ctors != null) {
					return ctors;
				}
			}
		}
		return null;
	}

	/**
	 * Instantiate the given bean using its default constructor.
	 * @param beanName the name of the bean
	 * @param mbd the bean definition for the bean
	 * @return a BeanWrapper for the new instance
	 */
	protected BeanWrapper instantiateBean(String beanName, RootBeanDefinition mbd) {
		try {
			Object beanInstance = getInstantiationStrategy().instantiate(mbd, beanName, this);
			BeanWrapper bw = new BeanWrapperImpl(beanInstance);
			initBeanWrapper(bw);
			return bw;
		}
		catch (Throwable ex) {
			throw new BeanCreationException(mbd.getResourceDescription(), beanName, ex.getMessage(), ex);
		}
	}

	/**
	 * Instantiate the bean using a named factory method. The method may be static, if the
	 * mbd parameter specifies a class, rather than a factoryBean, or an instance variable
	 * on a factory object itself configured using Dependency Injection.
	 * @param beanName the name of the bean
	 * @param mbd the bean definition for the bean
	 * @param explicitArgs argument values passed in programmatically via the getBean method,
	 * or {@code null} if none (implying the use of constructor argument values from bean definition)
	 * @return a BeanWrapper for the new instance
	 * @see #getBean(String, Object[])
	 */
	protected BeanWrapper instantiateUsingFactoryMethod(
			String beanName, RootBeanDefinition mbd, @Nullable Object @Nullable [] explicitArgs) {

		return new ConstructorResolver(this).instantiateUsingFactoryMethod(beanName, mbd, explicitArgs);
	}

	/**
	 * "autowire constructor" (with constructor arguments by type) behavior.
	 * Also applied if explicit constructor argument values are specified,
	 * matching all remaining arguments with beans from the bean factory.
	 * <p>This corresponds to constructor injection: In this mode, a Spring
	 * bean factory is able to host components that expect constructor-based
	 * dependency resolution.
	 * @param beanName the name of the bean
	 * @param mbd the bean definition for the bean
	 * @param ctors the chosen candidate constructors
	 * @param explicitArgs argument values passed in programmatically via the getBean method,
	 * or {@code null} if none (implying the use of constructor argument values from bean definition)
	 * @return a BeanWrapper for the new instance
	 */
	protected BeanWrapper autowireConstructor(
			String beanName, RootBeanDefinition mbd, Constructor<?> @Nullable [] ctors, @Nullable Object @Nullable [] explicitArgs) {

		return new ConstructorResolver(this).autowireConstructor(beanName, mbd, ctors, explicitArgs);
	}

	/**
	 * Populate the bean instance in the given BeanWrapper with the property values
	 * from the bean definition.
	 * @param beanName the name of the bean
	 * @param mbd the bean definition for the bean
	 * @param bw the BeanWrapper with bean instance
	 */
	protected void populateBean(String beanName, RootBeanDefinition mbd, @Nullable BeanWrapper bw) {
		if (bw == null) {
			if (mbd.hasPropertyValues()) {
				throw new BeanCreationException(
						mbd.getResourceDescription(), beanName, "Cannot apply property values to null instance");
			}
			else {
				// Skip property population phase for null instance.
				return;
			}
		}

		if (bw.getWrappedClass().isRecord()) {
			if (mbd.hasPropertyValues()) {
				throw new BeanCreationException(
						mbd.getResourceDescription(), beanName, "Cannot apply property values to a record");
			}
			else {
				// Skip property population phase for records since they are immutable.
				return;
			}
		}

		// Give any InstantiationAwareBeanPostProcessors the opportunity to modify the
		// state of the bean before properties are set. This can be used, for example,
		// to support styles of field injection.
		if (!mbd.isSynthetic() && hasInstantiationAwareBeanPostProcessors()) {
			for (InstantiationAwareBeanPostProcessor bp : getBeanPostProcessorCache().instantiationAware) {
				if (!bp.postProcessAfterInstantiation(bw.getWrappedInstance(), beanName)) {
					return;
				}
			}
		}

		PropertyValues pvs = (mbd.hasPropertyValues() ? mbd.getPropertyValues() : null);

		int resolvedAutowireMode = mbd.getResolvedAutowireMode();
		if (resolvedAutowireMode == AUTOWIRE_BY_NAME || resolvedAutowireMode == AUTOWIRE_BY_TYPE) {
			MutablePropertyValues newPvs = new MutablePropertyValues(pvs);
			// Add property values based on autowire by name if applicable.
			if (resolvedAutowireMode == AUTOWIRE_BY_NAME) {
				autowireByName(beanName, mbd, bw, newPvs);
			}
			// Add property values based on autowire by type if applicable.
			if (resolvedAutowireMode == AUTOWIRE_BY_TYPE) {
				autowireByType(beanName, mbd, bw, newPvs);
			}
			pvs = newPvs;
		}
		if (hasInstantiationAwareBeanPostProcessors()) {
			if (pvs == null) {
				pvs = mbd.getPropertyValues();
			}
			for (InstantiationAwareBeanPostProcessor bp : getBeanPostProcessorCache().instantiationAware) {
				PropertyValues pvsToUse = bp.postProcessProperties(pvs, bw.getWrappedInstance(), beanName);
				if (pvsToUse == null) {
					return;
				}
				pvs = pvsToUse;
			}
		}

		boolean needsDepCheck = (mbd.getDependencyCheck() != AbstractBeanDefinition.DEPENDENCY_CHECK_NONE);
		if (needsDepCheck) {
			PropertyDescriptor[] filteredPds = filterPropertyDescriptorsForDependencyCheck(bw, mbd.allowCaching);
			checkDependencies(beanName, mbd, filteredPds, pvs);
		}

		if (pvs != null) {
			applyPropertyValues(beanName, mbd, bw, pvs);
		}
	}

	/**
	 * Fill in any missing property values with references to
	 * other beans in this factory if autowire is set to "byName".
	 * @param beanName the name of the bean we're wiring up.
	 * Useful for debugging messages; not used functionally.
	 * @param mbd bean definition to update through autowiring
	 * @param bw the BeanWrapper from which we can obtain information about the bean
	 * @param pvs the PropertyValues to register wired objects with
	 */
	protected void autowireByName(
			String beanName, AbstractBeanDefinition mbd, BeanWrapper bw, MutablePropertyValues pvs) {

		String[] propertyNames = unsatisfiedNonSimpleProperties(mbd, bw);
		for (String propertyName : propertyNames) {
			if (containsBean(propertyName)) {
				Object bean = getBean(propertyName);
				pvs.add(propertyName, bean);
				registerDependentBean(propertyName, beanName);
				if (logger.isTraceEnabled()) {
					logger.trace("Added autowiring by name from bean name '" + beanName +
							"' via property '" + propertyName + "' to bean named '" + propertyName + "'");
				}
			}
			else {
				if (logger.isTraceEnabled()) {
					logger.trace("Not autowiring property '" + propertyName + "' of bean '" + beanName +
							"' by name: no matching bean found");
				}
			}
		}
	}

	/**
	 * Abstract method defining "autowire by type" (bean properties by type) behavior.
	 * <p>This is like PicoContainer default, in which there must be exactly one bean
	 * of the property type in the bean factory. This makes bean factories simple to
	 * configure for small namespaces, but doesn't work as well as standard Spring
	 * behavior for bigger applications.
	 * @param beanName the name of the bean to autowire by type
	 * @param mbd the merged bean definition to update through autowiring
	 * @param bw the BeanWrapper from which we can obtain information about the bean
	 * @param pvs the PropertyValues to register wired objects with
	 */
	protected void autowireByType(
			String beanName, AbstractBeanDefinition mbd, BeanWrapper bw, MutablePropertyValues pvs) {

		TypeConverter converter = getCustomTypeConverter();
		if (converter == null) {
			converter = bw;
		}

		String[] propertyNames = unsatisfiedNonSimpleProperties(mbd, bw);
		Set<String> autowiredBeanNames = new LinkedHashSet<>(propertyNames.length * 2);
		for (String propertyName : propertyNames) {
			try {
				PropertyDescriptor pd = bw.getPropertyDescriptor(propertyName);
				// Don't try autowiring by type for type Object: never makes sense,
				// even if it technically is an unsatisfied, non-simple property.
				if (Object.class != pd.getPropertyType()) {
					MethodParameter methodParam = BeanUtils.getWriteMethodParameter(pd);
					// Do not allow eager init for type matching in case of a prioritized post-processor.
					boolean eager = !(bw.getWrappedInstance() instanceof PriorityOrdered);
					DependencyDescriptor desc = new AutowireByTypeDependencyDescriptor(methodParam, eager);
					Object autowiredArgument = resolveDependency(desc, beanName, autowiredBeanNames, converter);
					if (autowiredArgument != null) {
						pvs.add(propertyName, autowiredArgument);
					}
					for (String autowiredBeanName : autowiredBeanNames) {
						registerDependentBean(autowiredBeanName, beanName);
						if (logger.isTraceEnabled()) {
							logger.trace("Autowiring by type from bean name '" + beanName + "' via property '" +
									propertyName + "' to bean named '" + autowiredBeanName + "'");
						}
					}
					autowiredBeanNames.clear();
				}
			}
			catch (BeansException ex) {
				throw new UnsatisfiedDependencyException(mbd.getResourceDescription(), beanName, propertyName, ex);
			}
		}
	}


	/**
	 * Return an array of non-simple bean properties that are unsatisfied.
	 * These are probably unsatisfied references to other beans in the
	 * factory. Does not include simple properties like primitives or Strings.
	 * @param mbd the merged bean definition the bean was created with
	 * @param bw the BeanWrapper the bean was created with
	 * @return an array of bean property names
	 * @see org.springframework.beans.BeanUtils#isSimpleProperty
	 */
	protected String[] unsatisfiedNonSimpleProperties(AbstractBeanDefinition mbd, BeanWrapper bw) {
		Set<String> result = new TreeSet<>();
		PropertyValues pvs = mbd.getPropertyValues();
		PropertyDescriptor[] pds = bw.getPropertyDescriptors();
		for (PropertyDescriptor pd : pds) {
			if (pd.getWriteMethod() != null && !isExcludedFromDependencyCheck(pd) && !pvs.contains(pd.getName()) &&
					!BeanUtils.isSimpleProperty(pd.getPropertyType())) {
				result.add(pd.getName());
			}
		}
		return StringUtils.toStringArray(result);
	}

	/**
	 * Extract a filtered set of PropertyDescriptors from the given BeanWrapper,
	 * excluding ignored dependency types or properties defined on ignored dependency interfaces.
	 * @param bw the BeanWrapper the bean was created with
	 * @param cache whether to cache filtered PropertyDescriptors for the given bean Class
	 * @return the filtered PropertyDescriptors
	 * @see #isExcludedFromDependencyCheck
	 * @see #filterPropertyDescriptorsForDependencyCheck(org.springframework.beans.BeanWrapper)
	 */
	protected PropertyDescriptor[] filterPropertyDescriptorsForDependencyCheck(BeanWrapper bw, boolean cache) {
		PropertyDescriptor[] filtered = this.filteredPropertyDescriptorsCache.get(bw.getWrappedClass());
		if (filtered == null) {
			filtered = filterPropertyDescriptorsForDependencyCheck(bw);
			if (cache) {
				PropertyDescriptor[] existing =
						this.filteredPropertyDescriptorsCache.putIfAbsent(bw.getWrappedClass(), filtered);
				if (existing != null) {
					filtered = existing;
				}
			}
		}
		return filtered;
	}

	/**
	 * Extract a filtered set of PropertyDescriptors from the given BeanWrapper,
	 * excluding ignored dependency types or properties defined on ignored dependency interfaces.
	 * @param bw the BeanWrapper the bean was created with
	 * @return the filtered PropertyDescriptors
	 * @see #isExcludedFromDependencyCheck
	 */
	protected PropertyDescriptor[] filterPropertyDescriptorsForDependencyCheck(BeanWrapper bw) {
		List<PropertyDescriptor> pds = new ArrayList<>(Arrays.asList(bw.getPropertyDescriptors()));
		pds.removeIf(this::isExcludedFromDependencyCheck);
		return pds.toArray(new PropertyDescriptor[0]);
	}

	/**
	 * Determine whether the given bean property is excluded from dependency checks.
	 * <p>This implementation excludes properties defined by CGLIB and
	 * properties whose type matches an ignored dependency type or which
	 * are defined by an ignored dependency interface.
	 * @param pd the PropertyDescriptor of the bean property
	 * @return whether the bean property is excluded
	 * @see #ignoreDependencyType(Class)
	 * @see #ignoreDependencyInterface(Class)
	 */
	protected boolean isExcludedFromDependencyCheck(PropertyDescriptor pd) {
		return (AutowireUtils.isExcludedFromDependencyCheck(pd) ||
				this.ignoredDependencyTypes.contains(pd.getPropertyType()) ||
				AutowireUtils.isSetterDefinedInInterface(pd, this.ignoredDependencyInterfaces));
	}

	/**
	 * Perform a dependency check that all properties exposed have been set,
	 * if desired. Dependency checks can be objects (collaborating beans),
	 * simple (primitives and String), or all (both).
	 * @param beanName the name of the bean
	 * @param mbd the merged bean definition the bean was created with
	 * @param pds the relevant property descriptors for the target bean
	 * @param pvs the property values to be applied to the bean
	 * @see #isExcludedFromDependencyCheck(java.beans.PropertyDescriptor)
	 */
	protected void checkDependencies(
			String beanName, AbstractBeanDefinition mbd, PropertyDescriptor[] pds, @Nullable PropertyValues pvs)
			throws UnsatisfiedDependencyException {

		int dependencyCheck = mbd.getDependencyCheck();
		for (PropertyDescriptor pd : pds) {
			if (pd.getWriteMethod() != null && (pvs == null || !pvs.contains(pd.getName()))) {
				boolean isSimple = BeanUtils.isSimpleProperty(pd.getPropertyType());
				boolean unsatisfied = (dependencyCheck == AbstractBeanDefinition.DEPENDENCY_CHECK_ALL) ||
						(isSimple && dependencyCheck == AbstractBeanDefinition.DEPENDENCY_CHECK_SIMPLE) ||
						(!isSimple && dependencyCheck == AbstractBeanDefinition.DEPENDENCY_CHECK_OBJECTS);
				if (unsatisfied) {
					throw new UnsatisfiedDependencyException(mbd.getResourceDescription(), beanName, pd.getName(),
							"Set this property value or disable dependency checking for this bean.");
				}
			}
		}
	}

	/**
	 * Apply the given property values, resolving any runtime references
	 * to other beans in this bean factory. Must use deep copy, so we
	 * don't permanently modify this property.
	 * @param beanName the bean name passed for better exception information
	 * @param mbd the merged bean definition
	 * @param bw the BeanWrapper wrapping the target object
	 * @param pvs the new property values
	 */
	protected void applyPropertyValues(String beanName, BeanDefinition mbd, BeanWrapper bw, PropertyValues pvs) {
		if (pvs.isEmpty()) {
			return;
		}

		MutablePropertyValues mpvs = null;
		List<PropertyValue> original;

		if (pvs instanceof MutablePropertyValues _mpvs) {
			mpvs = _mpvs;
			if (mpvs.isConverted()) {
				// Shortcut: use the pre-converted values as-is.
				try {
					bw.setPropertyValues(mpvs);
					return;
				}
				catch (BeansException ex) {
					throw new BeanCreationException(
							mbd.getResourceDescription(), beanName, "Error setting property values", ex);
				}
			}
			original = mpvs.getPropertyValueList();
		}
		else {
			original = Arrays.asList(pvs.getPropertyValues());
		}

		TypeConverter converter = getCustomTypeConverter();
		if (converter == null) {
			converter = bw;
		}
		BeanDefinitionValueResolver valueResolver = new BeanDefinitionValueResolver(this, beanName, mbd, converter);

		// Create a deep copy, resolving any references for values.
		List<PropertyValue> deepCopy = new ArrayList<>(original.size());
		boolean resolveNecessary = false;
		for (PropertyValue pv : original) {
			if (pv.isConverted()) {
				deepCopy.add(pv);
			}
			else {
				String propertyName = pv.getName();
				Object originalValue = pv.getValue();
				if (originalValue == AutowiredPropertyMarker.INSTANCE) {
					Method writeMethod = bw.getPropertyDescriptor(propertyName).getWriteMethod();
					if (writeMethod == null) {
						throw new IllegalArgumentException("Autowire marker for property without write method: " + pv);
					}
					originalValue = new DependencyDescriptor(new MethodParameter(writeMethod, 0), true);
				}
				Object resolvedValue = valueResolver.resolveValueIfNecessary(pv, originalValue);
				Object convertedValue = resolvedValue;
				boolean convertible = isConvertibleProperty(propertyName, bw);
				if (convertible) {
					convertedValue = convertForProperty(resolvedValue, propertyName, bw, converter);
				}
				// Possibly store converted value in merged bean definition,
				// in order to avoid re-conversion for every created bean instance.
				if (resolvedValue == originalValue) {
					if (convertible) {
						pv.setConvertedValue(convertedValue);
					}
					deepCopy.add(pv);
				}
				else if (convertible && originalValue instanceof TypedStringValue typedStringValue &&
						!typedStringValue.isDynamic() &&
						!(convertedValue instanceof Collection || ObjectUtils.isArray(convertedValue))) {
					pv.setConvertedValue(convertedValue);
					deepCopy.add(pv);
				}
				else {
					resolveNecessary = true;
					deepCopy.add(new PropertyValue(pv, convertedValue));
				}
			}
		}
		if (mpvs != null && !resolveNecessary) {
			mpvs.setConverted();
		}

		// Set our (possibly massaged) deep copy.
		try {
			bw.setPropertyValues(new MutablePropertyValues(deepCopy));
		}
		catch (BeansException ex) {
			throw new BeanCreationException(mbd.getResourceDescription(), beanName, ex.getMessage(), ex);
		}
	}

	/**
	 * Determine whether the factory should cache a converted value for the given property.
	 */
	private boolean isConvertibleProperty(String propertyName, BeanWrapper bw) {
		try {
			return !PropertyAccessorUtils.isNestedOrIndexedProperty(propertyName) &&
					BeanUtils.hasUniqueWriteMethod(bw.getPropertyDescriptor(propertyName));
		}
		catch (InvalidPropertyException ex) {
			return false;
		}
	}

	/**
	 * Convert the given value for the specified target property.
	 */
	private @Nullable Object convertForProperty(
			@Nullable Object value, String propertyName, BeanWrapper bw, TypeConverter converter) {

		if (converter instanceof BeanWrapperImpl beanWrapper) {
			return beanWrapper.convertForProperty(value, propertyName);
		}
		else {
			PropertyDescriptor pd = bw.getPropertyDescriptor(propertyName);
			MethodParameter methodParam = BeanUtils.getWriteMethodParameter(pd);
			return converter.convertIfNecessary(value, pd.getPropertyType(), methodParam);
		}
	}


	/**
	 * Initialize the given bean instance, applying factory callbacks
	 * as well as init methods and bean post processors.
	 * <p>Called from {@link #createBean} for traditionally defined beans,
	 * and from {@link #initializeBean} for existing bean instances.
	 * @param beanName the bean name in the factory (for debugging purposes)
	 * @param bean the new bean instance we may need to initialize
	 * @param mbd the bean definition that the bean was created with
	 * (can also be {@code null}, if given an existing bean instance)
	 * @return the initialized bean instance (potentially wrapped)
	 * @see BeanNameAware
	 * @see BeanClassLoaderAware
	 * @see BeanFactoryAware
	 * @see #applyBeanPostProcessorsBeforeInitialization
	 * @see #invokeInitMethods
	 * @see #applyBeanPostProcessorsAfterInitialization
	 */
	@SuppressWarnings("deprecation")
	protected Object initializeBean(String beanName, Object bean, @Nullable RootBeanDefinition mbd) {
		invokeAwareMethods(beanName, bean);

		Object wrappedBean = bean;
		if (mbd == null || !mbd.isSynthetic()) {
			wrappedBean = applyBeanPostProcessorsBeforeInitialization(wrappedBean, beanName);
		}

		try {
			invokeInitMethods(beanName, wrappedBean, mbd);
		}
		catch (Throwable ex) {
			throw new BeanCreationException(
					(mbd != null ? mbd.getResourceDescription() : null), beanName, ex.getMessage(), ex);
		}
		if (mbd == null || !mbd.isSynthetic()) {
			wrappedBean = applyBeanPostProcessorsAfterInitialization(wrappedBean, beanName);
		}

		return wrappedBean;
	}

	private void invokeAwareMethods(String beanName, Object bean) {
		if (bean instanceof Aware) {
			if (bean instanceof BeanNameAware beanNameAware) {
				beanNameAware.setBeanName(beanName);
			}
			if (bean instanceof BeanClassLoaderAware beanClassLoaderAware) {
				ClassLoader bcl = getBeanClassLoader();
				if (bcl != null) {
					beanClassLoaderAware.setBeanClassLoader(bcl);
				}
			}
			if (bean instanceof BeanFactoryAware beanFactoryAware) {
				beanFactoryAware.setBeanFactory(AbstractAutowireCapableBeanFactory.this);
			}
		}
	}

	/**
	 * Give a bean a chance to initialize itself after all its properties are set,
	 * and a chance to know about its owning bean factory (this object).
	 * <p>This means checking whether the bean implements {@link InitializingBean}
	 * or defines any custom init methods, and invoking the necessary callback(s)
	 * if it does.
	 * @param beanName the bean name in the factory (for debugging purposes)
	 * @param bean the new bean instance we may need to initialize
	 * @param mbd the merged bean definition that the bean was created with
	 * (can also be {@code null}, if given an existing bean instance)
	 * @throws Throwable if thrown by init methods or by the invocation process
	 * @see #invokeCustomInitMethod
	 */
	protected void invokeInitMethods(String beanName, Object bean, @Nullable RootBeanDefinition mbd)
			throws Throwable {

		boolean isInitializingBean = (bean instanceof InitializingBean);
		if (isInitializingBean && (mbd == null || !mbd.hasAnyExternallyManagedInitMethod("afterPropertiesSet"))) {
			if (logger.isTraceEnabled()) {
				logger.trace("Invoking afterPropertiesSet() on bean with name '" + beanName + "'");
			}
			((InitializingBean) bean).afterPropertiesSet();
		}

		if (mbd != null && bean.getClass() != NullBean.class) {
			String[] initMethodNames = mbd.getInitMethodNames();
			if (initMethodNames != null) {
				for (String initMethodName : initMethodNames) {
					if (StringUtils.hasLength(initMethodName) &&
							!(isInitializingBean && "afterPropertiesSet".equals(initMethodName)) &&
							!mbd.hasAnyExternallyManagedInitMethod(initMethodName)) {
						invokeCustomInitMethod(beanName, bean, mbd, initMethodName);
					}
				}
			}
		}
	}

	/**
	 * Invoke the specified custom init method on the given bean.
	 * <p>Called by {@link #invokeInitMethods(String, Object, RootBeanDefinition)}.
	 * <p>Can be overridden in subclasses for custom resolution of init methods
	 * with arguments.
	 * @see #invokeInitMethods
	 */
	protected void invokeCustomInitMethod(String beanName, Object bean, RootBeanDefinition mbd, String initMethodName)
			throws Throwable {

		Class<?> beanClass = bean.getClass();
		MethodDescriptor descriptor = MethodDescriptor.create(beanName, beanClass, initMethodName);
		String methodName = descriptor.methodName();

		Method initMethod = (mbd.isNonPublicAccessAllowed() ?
				BeanUtils.findMethod(descriptor.declaringClass(), methodName) :
				ClassUtils.getMethodIfAvailable(beanClass, methodName));

		if (initMethod == null) {
			if (mbd.isEnforceInitMethod()) {
				throw new BeanDefinitionValidationException("Could not find an init method named '" +
						methodName + "' on bean with name '" + beanName + "'");
			}
			else {
				if (logger.isTraceEnabled()) {
					logger.trace("No default init method named '" + methodName +
							"' found on bean with name '" + beanName + "'");
				}
				// Ignore non-existent default lifecycle methods.
				return;
			}
		}

		if (logger.isTraceEnabled()) {
			logger.trace("Invoking init method '" + methodName + "' on bean with name '" + beanName + "'");
		}
		Method methodToInvoke = ClassUtils.getPubliclyAccessibleMethodIfPossible(initMethod, beanClass);

		try {
			ReflectionUtils.makeAccessible(methodToInvoke);
			methodToInvoke.invoke(bean);
		}
		catch (InvocationTargetException ex) {
			throw ex.getTargetException();
		}
	}


	/**
	 * Applies the {@code postProcessAfterInitialization} callback of all
	 * registered BeanPostProcessors, giving them a chance to post-process the
	 * object obtained from FactoryBeans (for example, to auto-proxy them).
	 * @see #applyBeanPostProcessorsAfterInitialization
	 */
	@SuppressWarnings("deprecation")
	@Override
	protected Object postProcessObjectFromFactoryBean(Object object, String beanName) {
		return applyBeanPostProcessorsAfterInitialization(object, beanName);
	}

	/**
	 * Overridden to clear FactoryBean instance cache as well.
	 */
	@Override
	protected void removeSingleton(String beanName) {
		super.removeSingleton(beanName);
		this.factoryBeanInstanceCache.remove(beanName);
	}

	/**
	 * Overridden to clear FactoryBean instance cache as well.
	 */
	@Override
	protected void clearSingletonCache() {
		super.clearSingletonCache();
		this.factoryBeanInstanceCache.clear();
	}

	/**
	 * Expose the logger to collaborating delegates.
	 * @since 5.0.7
	 */
	Log getLogger() {
		return logger;
	}


	/**
	 * {@link RootBeanDefinition} subclass for {@code #createBean} calls with
	 * flexible selection of a Kotlin primary / single public / single non-public
	 * constructor candidate in addition to the default constructor.
	 * @see BeanUtils#getResolvableConstructor(Class)
	 */
	@SuppressWarnings("serial")
	private static class CreateFromClassBeanDefinition extends RootBeanDefinition {

		public CreateFromClassBeanDefinition(Class<?> beanClass) {
			super(beanClass);
		}

		public CreateFromClassBeanDefinition(CreateFromClassBeanDefinition original) {
			super(original);
		}

		@Override
		public Constructor<?> @Nullable [] getPreferredConstructors() {
			Constructor<?>[] fromAttribute = super.getPreferredConstructors();
			if (fromAttribute != null) {
				return fromAttribute;
			}
			return ConstructorResolver.determinePreferredConstructors(getBeanClass());
		}

		@Override
		public RootBeanDefinition cloneBeanDefinition() {
			return new CreateFromClassBeanDefinition(this);
		}
	}


	/**
	 * Special DependencyDescriptor variant for Spring's good old autowire="byType" mode.
	 * Always optional; never considering the parameter name for choosing a primary candidate.
	 */
	@SuppressWarnings("serial")
	private static class AutowireByTypeDependencyDescriptor extends DependencyDescriptor {

		public AutowireByTypeDependencyDescriptor(MethodParameter methodParameter, boolean eager) {
			super(methodParameter, false, eager);
		}

		@Override
		public @Nullable String getDependencyName() {
			return null;
		}
	}


	/**
	 * {@link MethodCallback} used to find {@link FactoryBean} type information.
	 */
	private static class FactoryBeanMethodTypeFinder implements MethodCallback {

		private final String factoryMethodName;

		private ResolvableType result = ResolvableType.NONE;

		FactoryBeanMethodTypeFinder(String factoryMethodName) {
			this.factoryMethodName = factoryMethodName;
		}

		@Override
		public void doWith(Method method) throws IllegalArgumentException {
			if (isFactoryBeanMethod(method)) {
				ResolvableType returnType = ResolvableType.forMethodReturnType(method);
				ResolvableType candidate = returnType.as(FactoryBean.class).getGeneric();
				if (this.result == ResolvableType.NONE) {
					this.result = candidate;
				}
				else {
					Class<?> resolvedResult = this.result.resolve();
					Class<?> commonAncestor = ClassUtils.determineCommonAncestor(candidate.resolve(), resolvedResult);
					if (!ObjectUtils.nullSafeEquals(resolvedResult, commonAncestor)) {
						this.result = ResolvableType.forClass(commonAncestor);
					}
				}
			}
		}

		private boolean isFactoryBeanMethod(Method method) {
			return (method.getName().equals(this.factoryMethodName) &&
					FactoryBean.class.isAssignableFrom(method.getReturnType()));
		}

		ResolvableType getResult() {
			Class<?> resolved = this.result.resolve();
			boolean foundResult = resolved != null && resolved != Object.class;
			return (foundResult ? this.result : ResolvableType.NONE);
		}
	}

}<|MERGE_RESOLUTION|>--- conflicted
+++ resolved
@@ -989,14 +989,7 @@
 	 * @return the FactoryBean instance, or {@code null} to indicate
 	 * that we couldn't obtain a shortcut FactoryBean instance
 	 */
-<<<<<<< HEAD
 	private @Nullable FactoryBean<?> getSingletonFactoryBeanForTypeCheck(String beanName, RootBeanDefinition mbd) {
-		boolean locked = this.singletonLock.tryLock();
-		if (!locked) {
-			return null;
-=======
-	@Nullable
-	private FactoryBean<?> getSingletonFactoryBeanForTypeCheck(String beanName, RootBeanDefinition mbd) {
 		Boolean lockFlag = isCurrentThreadAllowedToHoldSingletonLock();
 		if (lockFlag == null) {
 			this.singletonLock.lock();
@@ -1008,7 +1001,6 @@
 				resolveBeanClass(mbd, beanName);
 				return null;
 			}
->>>>>>> fa168ca7
 		}
 
 		try {
