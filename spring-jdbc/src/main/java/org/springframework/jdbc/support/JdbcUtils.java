--- conflicted
+++ resolved
@@ -239,13 +239,8 @@
 				}
 			}
 
-<<<<<<< HEAD
-			// Corresponding SQL types for JSR-310 / Joda-Time types, left up
-			// to the caller to convert them (for example, through a ConversionService).
-=======
 			// Corresponding SQL types for JSR-310, left up to the caller to convert
 			// them (for example, through a ConversionService).
->>>>>>> 4d792d0e
 			String typeName = requiredType.getSimpleName();
 			return switch (typeName) {
 				case "LocalDate" -> rs.getDate(index);
